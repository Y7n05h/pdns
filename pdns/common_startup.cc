--- conflicted
+++ resolved
@@ -55,11 +55,8 @@
   ::arg().set("local-address","Local IP addresses to which we bind")="0.0.0.0";
   ::arg().setSwitch("local-address-nonexist-fail","Fail to start if one or more of the local-address's do not exist on this server")="yes";
   ::arg().set("local-ipv6","Local IP address to which we bind")="";
-<<<<<<< HEAD
   ::arg().setSwitch("reuseport","Enable higher performance on compliant kernels by using SO_REUSEPORT allowing each receiver thread to open its own socket")="no";
-=======
   ::arg().setSwitch("local-ipv6-nonexist-fail","Fail to start if one or more of the local-ipv6 addresses do not exist on this server")="yes";
->>>>>>> f28cf7b1
   ::arg().set("query-local-address","Source IP address for sending queries")="0.0.0.0";
   ::arg().set("query-local-address6","Source IPv6 address for sending queries")="::";
   ::arg().set("overload-queue-length","Maximum queuelength moving to packetcache only")="0";
