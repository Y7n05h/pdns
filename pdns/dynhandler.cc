--- conflicted
+++ resolved
@@ -300,11 +300,7 @@
     int total = 0;
     int notified = 0;
     for (const auto& di : domains) {
-<<<<<<< HEAD
-      if (di->kind == DomainInfo::Master || di->kind == DomainInfo::Slave) { // MASTER and Slave if slave-renotify is enabled
-=======
-      if (di.kind == 0) { // MASTER
->>>>>>> 5ff49913
+      if (di.kind == DomainInfo::Master || di.kind == DomainInfo::Slave) { // MASTER and Slave if slave-renotify is enabled
         total++;
         if(Communicator.notifyDomain(di.zone))
           notified++;
