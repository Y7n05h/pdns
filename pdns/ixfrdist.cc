/*
 * This file is part of PowerDNS or dnsdist.
 * Copyright -- PowerDNS.COM B.V. and its contributors
 *
 * This program is free software; you can redistribute it and/or modify
 * it under the terms of version 2 of the GNU General Public License as
 * published by the Free Software Foundation.
 *
 * In addition, for the avoidance of any doubt, permission is granted to
 * link this program with OpenSSL and to (re)distribute the binaries
 * produced as the result of such linking.
 *
 * This program is distributed in the hope that it will be useful,
 * but WITHOUT ANY WARRANTY; without even the implied warranty of
 * MERCHANTABILITY or FITNESS FOR A PARTICULAR PURPOSE.  See the
 * GNU General Public License for more details.
 *
 * You should have received a copy of the GNU General Public License
 * along with this program; if not, write to the Free Software
 * Foundation, Inc., 51 Franklin Street, Fifth Floor, Boston, MA 02110-1301 USA.
 */
#ifdef HAVE_CONFIG_H
#include "config.h"
#endif
#include <boost/program_options.hpp>
#include <arpa/inet.h>
#include <sys/types.h>
#include <grp.h>
#include <pwd.h>
#include <sys/stat.h>
#include <mutex>
#include <thread>
#include "threadname.hh"
#include <dirent.h>
#include <queue>
#include <condition_variable>
#include "ixfr.hh"
#include "ixfrutils.hh"
#include "resolver.hh"
#include "dns_random.hh"
#include "sstuff.hh"
#include "mplexer.hh"
#include "misc.hh"
#include "iputils.hh"
#include "logger.hh"
#include <yaml-cpp/yaml.h>

/* BEGIN Needed because of deeper dependencies */
#include "arguments.hh"
#include "statbag.hh"
StatBag S;

ArgvMap &arg()
{
  static ArgvMap theArg;
  return theArg;
}
/* END Needed because of deeper dependencies */

// Allows reading/writing ComboAddresses and DNSNames in YAML-cpp
namespace YAML {
template<>
struct convert<ComboAddress> {
  static Node encode(const ComboAddress& rhs) {
    return Node(rhs.toStringWithPort());
  }
  static bool decode(const Node& node, ComboAddress& rhs) {
    if (!node.IsScalar()) {
      return false;
    }
    try {
      rhs = ComboAddress(node.as<string>(), 53);
      return true;
    } catch(const runtime_error &e) {
      return false;
    } catch (const PDNSException &e) {
      return false;
    }
  }
};

template<>
struct convert<DNSName> {
  static Node encode(const DNSName& rhs) {
    return Node(rhs.toStringRootDot());
  }
  static bool decode(const Node& node, DNSName& rhs) {
    if (!node.IsScalar()) {
      return false;
    }
    try {
      rhs = DNSName(node.as<string>());
      return true;
    } catch(const runtime_error &e) {
      return false;
    } catch (const PDNSException &e) {
      return false;
    }
  }
};
} // namespace YAML

struct ixfrdiff_t {
  shared_ptr<SOARecordContent> oldSOA;
  shared_ptr<SOARecordContent> newSOA;
  vector<DNSRecord> removals;
  vector<DNSRecord> additions;
};

struct ixfrinfo_t {
  shared_ptr<SOARecordContent> soa; // The SOA of the latestAXFR
  records_t latestAXFR;             // The most recent AXFR
  vector<std::shared_ptr<ixfrdiff_t>> ixfrDiffs;
};

// Why a struct? This way we can add more options to a domain in the future
struct ixfrdistdomain_t {
  set<ComboAddress> masters; // A set so we can do multiple master addresses in the future
};

// This contains the configuration for each domain
static map<DNSName, ixfrdistdomain_t> g_domainConfigs;

// Map domains and their data
static std::map<DNSName, std::shared_ptr<ixfrinfo_t>> g_soas;
static std::mutex g_soas_mutex;

// Condition variable for TCP handling
static std::condition_variable g_tcpHandlerCV;
static std::queue<pair<int, ComboAddress>> g_tcpRequestFDs;
static std::mutex g_tcpRequestFDsMutex;

namespace po = boost::program_options;

static bool g_exiting = false;

static NetmaskGroup g_acl;
static bool g_compress = false;

static void handleSignal(int signum) {
  g_log<<Logger::Notice<<"Got "<<strsignal(signum)<<" signal";
  if (g_exiting) {
    g_log<<Logger::Notice<<", this is the second time we were asked to stop, forcefully exiting"<<endl;
    exit(EXIT_FAILURE);
  }
  g_log<<Logger::Notice<<", stopping, this may take a few second due to in-progress transfers and cleanup. Send this signal again to forcefully stop"<<endl;
  g_exiting = true;
}

static void usage(po::options_description &desc) {
  cerr << "Usage: ixfrdist [OPTION]..."<<endl;
  cerr << desc << "\n";
}

// The compiler does not like using rfc1982LessThan in std::sort directly
static bool sortSOA(uint32_t i, uint32_t j) {
  return rfc1982LessThan(i, j);
}

static void cleanUpDomain(const DNSName& domain, const uint16_t& keep, const string& workdir) {
  string dir = workdir + "/" + domain.toString();
  DIR *dp;
  dp = opendir(dir.c_str());
  if (dp == nullptr) {
    return;
  }
  vector<uint32_t> zoneVersions;
  struct dirent *d;
  while ((d = readdir(dp)) != nullptr) {
    if(!strcmp(d->d_name, ".") || !strcmp(d->d_name, "..")) {
      continue;
    }
    zoneVersions.push_back(std::stoi(d->d_name));
  }
  closedir(dp);
  g_log<<Logger::Info<<"Found "<<zoneVersions.size()<<" versions of "<<domain<<", asked to keep "<<keep<<", ";
  if (zoneVersions.size() <= keep) {
    g_log<<Logger::Info<<"not cleaning up"<<endl;
    return;
  }
  g_log<<Logger::Info<<"cleaning up the oldest "<<zoneVersions.size() - keep<<endl;

  // Sort the versions
  std::sort(zoneVersions.begin(), zoneVersions.end(), sortSOA);

  // And delete all the old ones
  {
    // Lock to ensure no one reads this.
    std::lock_guard<std::mutex> guard(g_soas_mutex);
    for (auto iter = zoneVersions.cbegin(); iter != zoneVersions.cend() - keep; ++iter) {
      string fname = dir + "/" + std::to_string(*iter);
      g_log<<Logger::Debug<<"Removing "<<fname<<endl;
      unlink(fname.c_str());
    }
  }
}

static shared_ptr<SOARecordContent> getSOAFromRecords(const records_t& records) {
  for (const auto& dnsrecord : records) {
    if (dnsrecord.d_type == QType::SOA) {
      auto soa = getRR<SOARecordContent>(dnsrecord);
      if (soa == nullptr) {
        throw PDNSException("Unable to determine SOARecordContent from old records");
      }
      return soa;
    }
  }
  throw PDNSException("No SOA in supplied records");
}

static void makeIXFRDiff(const records_t& from, const records_t& to, std::shared_ptr<ixfrdiff_t>& diff, const shared_ptr<SOARecordContent>& fromSOA = nullptr, const shared_ptr<SOARecordContent>& toSOA = nullptr) {
  set_difference(from.cbegin(), from.cend(), to.cbegin(), to.cend(), back_inserter(diff->removals), from.value_comp());
  set_difference(to.cbegin(), to.cend(), from.cbegin(), from.cend(), back_inserter(diff->additions), from.value_comp());
  diff->oldSOA = fromSOA;
  if (fromSOA == nullptr) {
    diff->oldSOA = getSOAFromRecords(from);
  }
  diff->newSOA = toSOA;
  if (toSOA == nullptr) {
    diff->newSOA = getSOAFromRecords(to);
  }
}

/* you can _never_ alter the content of the resulting shared pointer */
static std::shared_ptr<ixfrinfo_t> getCurrentZoneInfo(const DNSName& domain)
{
  std::lock_guard<std::mutex> guard(g_soas_mutex);
  return g_soas[domain];
}

static void updateCurrentZoneInfo(const DNSName& domain, std::shared_ptr<ixfrinfo_t>& newInfo)
{
  std::lock_guard<std::mutex> guard(g_soas_mutex);
  g_soas[domain] = newInfo;
}

<<<<<<< HEAD
void updateThread(const string& workdir, const uint16_t& keep, const uint16_t& axfrTimeout) {
  setThreadName("ixfrdist/update");
=======
void updateThread(const string& workdir, const uint16_t& keep, const uint16_t& axfrTimeout, const uint16_t& soaRetry) {
>>>>>>> 9e5e6b20
  std::map<DNSName, time_t> lastCheck;

  // Initialize the serials we have
  for (const auto &domainConfig : g_domainConfigs) {
    DNSName domain = domainConfig.first;
    lastCheck[domain] = 0;
    string dir = workdir + "/" + domain.toString();
    try {
      g_log<<Logger::Info<<"Trying to initially load domain "<<domain<<" from disk"<<endl;
      auto serial = getSerialsFromDir(dir);
      shared_ptr<SOARecordContent> soa;
      {
        string fname = workdir + "/" + domain.toString() + "/" + std::to_string(serial);
        loadSOAFromDisk(domain, fname, soa);
        records_t records;
        if (soa != nullptr) {
          loadZoneFromDisk(records, fname, domain);
        }
        auto zoneInfo = std::make_shared<ixfrinfo_t>();
        zoneInfo->latestAXFR = std::move(records);
        zoneInfo->soa = soa;
        updateCurrentZoneInfo(domain, zoneInfo);
      }
      if (soa != nullptr) {
        g_log<<Logger::Notice<<"Loaded zone "<<domain<<" with serial "<<soa->d_st.serial<<endl;
        // Initial cleanup
        cleanUpDomain(domain, keep, workdir);
      }
    } catch (runtime_error &e) {
      // Most likely, the directory does not exist.
      g_log<<Logger::Info<<e.what()<<", attempting to create"<<endl;
      // Attempt to create it, if _that_ fails, there is no hope
      if (mkdir(dir.c_str(), 0777) == -1 && errno != EEXIST) {
        g_log<<Logger::Error<<"Could not create '"<<dir<<"': "<<strerror(errno)<<endl;
        exit(EXIT_FAILURE);
      }
    }
  }

  g_log<<Logger::Notice<<"Update Thread started"<<endl;

  while (true) {
    if (g_exiting) {
      g_log<<Logger::Notice<<"UpdateThread stopped"<<endl;
      break;
    }
    time_t now = time(nullptr);
    for (const auto &domainConfig : g_domainConfigs) {

      if (g_exiting) {
        break;
      }

      DNSName domain = domainConfig.first;
      shared_ptr<SOARecordContent> current_soa;
      const auto& zoneInfo = getCurrentZoneInfo(domain);
      if (zoneInfo != nullptr) {
        current_soa = zoneInfo->soa;
      }

      auto& zoneLastCheck = lastCheck[domain];
      if ((current_soa != nullptr && now - zoneLastCheck < current_soa->d_st.refresh) || // Only check if we have waited `refresh` seconds
          (current_soa == nullptr && now - zoneLastCheck < soaRetry))  {                       // Or if we could not get an update at all still, every 30 seconds
        continue;
      }

      // TODO Keep track of 'down' masters
      set<ComboAddress>::const_iterator it(domainConfig.second.masters.begin());
      std::advance(it, random() % domainConfig.second.masters.size());
      ComboAddress master = *it;

      string dir = workdir + "/" + domain.toString();
      g_log<<Logger::Info<<"Attempting to retrieve SOA Serial update for '"<<domain<<"' from '"<<master.toStringWithPort()<<"'"<<endl;
      shared_ptr<SOARecordContent> sr;
      try {
        zoneLastCheck = now;
        auto newSerial = getSerialFromMaster(master, domain, sr); // TODO TSIG
        if(current_soa != nullptr) {
          g_log<<Logger::Info<<"Got SOA Serial for "<<domain<<" from "<<master.toStringWithPort()<<": "<< newSerial<<", had Serial: "<<current_soa->d_st.serial;
          if (newSerial == current_soa->d_st.serial) {
            g_log<<Logger::Info<<", not updating."<<endl;
            continue;
          }
          g_log<<Logger::Info<<", will update."<<endl;
        }
      } catch (runtime_error &e) {
        g_log<<Logger::Warning<<"Unable to get SOA serial update for '"<<domain<<"' from master "<<master.toStringWithPort()<<": "<<e.what()<<endl;
        continue;
      }
      // Now get the full zone!
      g_log<<Logger::Info<<"Attempting to receive full zonedata for '"<<domain<<"'"<<endl;
      ComboAddress local = master.isIPv4() ? ComboAddress("0.0.0.0") : ComboAddress("::");
      TSIGTriplet tt;

      // The *new* SOA
      shared_ptr<SOARecordContent> soa;
      records_t records;
      try {
        AXFRRetriever axfr(master, domain, tt, &local);
        unsigned int nrecords=0;
        Resolver::res_t nop;
        vector<DNSRecord> chunk;
        time_t t_start = time(nullptr);
        time_t axfr_now = time(nullptr);
        while(axfr.getChunk(nop, &chunk, (axfr_now - t_start + axfrTimeout))) {
          for(auto& dr : chunk) {
            if(dr.d_type == QType::TSIG)
              continue;
            dr.d_name.makeUsRelative(domain);
            records.insert(dr);
            nrecords++;
            if (dr.d_type == QType::SOA) {
              soa = getRR<SOARecordContent>(dr);
            }
          }
          axfr_now = time(nullptr);
          if (axfr_now - t_start > axfrTimeout) {
            throw PDNSException("Total AXFR time exceeded!");
          }
        }
        if (soa == nullptr) {
          g_log<<Logger::Warning<<"No SOA was found in the AXFR of "<<domain<<endl;
          continue;
        }
        g_log<<Logger::Notice<<"Retrieved all zone data for "<<domain<<". Received "<<nrecords<<" records."<<endl;
      } catch (PDNSException &e) {
        g_log<<Logger::Warning<<"Could not retrieve AXFR for '"<<domain<<"': "<<e.reason<<endl;
        continue;
      } catch (runtime_error &e) {
        g_log<<Logger::Warning<<"Could not retrieve AXFR for zone '"<<domain<<"': "<<e.what()<<endl;
        continue;
      }

      try {

        writeZoneToDisk(records, domain, dir);
        g_log<<Logger::Notice<<"Wrote zonedata for "<<domain<<" with serial "<<soa->d_st.serial<<" to "<<dir<<endl;

        const auto oldZoneInfo = getCurrentZoneInfo(domain);
        auto zoneInfo = std::make_shared<ixfrinfo_t>();

        if (oldZoneInfo && !oldZoneInfo->latestAXFR.empty()) {
          auto diff = std::make_shared<ixfrdiff_t>();
          zoneInfo->ixfrDiffs = oldZoneInfo->ixfrDiffs;
          g_log<<Logger::Debug<<"Calculating diff for "<<domain<<endl;
          makeIXFRDiff(oldZoneInfo->latestAXFR, records, diff, oldZoneInfo->soa, soa);
          g_log<<Logger::Debug<<"Calculated diff for "<<domain<<", we had "<<diff->removals.size()<<" removals and "<<diff->additions.size()<<" additions"<<endl;
          zoneInfo->ixfrDiffs.push_back(std::move(diff));
        }

        // Clean up the diffs
        while (zoneInfo->ixfrDiffs.size() > keep) {
          zoneInfo->ixfrDiffs.erase(zoneInfo->ixfrDiffs.begin());
        }

        g_log<<Logger::Debug<<"Zone "<<domain<<" previously contained "<<(oldZoneInfo ? oldZoneInfo->latestAXFR.size() : 0)<<" entries, "<<records.size()<<" now"<<endl;
        zoneInfo->latestAXFR = std::move(records);
        zoneInfo->soa = soa;
        updateCurrentZoneInfo(domain, zoneInfo);
      } catch (PDNSException &e) {
        g_log<<Logger::Warning<<"Could not save zone '"<<domain<<"' to disk: "<<e.reason<<endl;
      } catch (runtime_error &e) {
        g_log<<Logger::Warning<<"Could not save zone '"<<domain<<"' to disk: "<<e.what()<<endl;
      }

      // Now clean up the directory
      cleanUpDomain(domain, keep, workdir);
    } /* for (const auto &domain : domains) */
    sleep(1);
  } /* while (true) */
} /* updateThread */

static bool checkQuery(const MOADNSParser& mdp, const ComboAddress& saddr, const bool udp = true, const string& logPrefix="") {
  vector<string> info_msg;

  g_log<<Logger::Debug<<logPrefix<<"Had "<<mdp.d_qname<<"|"<<QType(mdp.d_qtype).getName()<<" query from "<<saddr.toStringWithPort()<<endl;

  if (udp && mdp.d_qtype != QType::SOA && mdp.d_qtype != QType::IXFR) {
    info_msg.push_back("QType is unsupported (" + QType(mdp.d_qtype).getName() + " is not in {SOA,IXFR})");
  }

  if (!udp && mdp.d_qtype != QType::SOA && mdp.d_qtype != QType::IXFR && mdp.d_qtype != QType::AXFR) {
    info_msg.push_back("QType is unsupported (" + QType(mdp.d_qtype).getName() + " is not in {SOA,IXFR,AXFR})");
  }

  {
    if (g_domainConfigs.find(mdp.d_qname) == g_domainConfigs.end()) {
      info_msg.push_back("Domain name '" + mdp.d_qname.toLogString() + "' is not configured for distribution");
    }

    const auto zoneInfo = getCurrentZoneInfo(mdp.d_qname);
    if (zoneInfo == nullptr) {
      info_msg.push_back("Domain has not been transferred yet");
    }
  }

  if (!info_msg.empty()) {
    g_log<<Logger::Warning<<logPrefix<<"Ignoring "<<mdp.d_qname<<"|"<<QType(mdp.d_qtype).getName()<<" query from "<<saddr.toStringWithPort();
    g_log<<Logger::Warning<<": ";
    bool first = true;
    for (const auto& s : info_msg) {
      if (!first) {
        g_log<<Logger::Warning<<", ";
        first = false;
      }
      g_log<<Logger::Warning<<s;
    }
    g_log<<Logger::Warning<<endl;
    return false;
  }

  return true;
}

/*
 * Returns a vector<uint8_t> that represents the full response to a SOA
 * query. QNAME is read from mdp.
 */
static bool makeSOAPacket(const MOADNSParser& mdp, vector<uint8_t>& packet) {

  auto zoneInfo = getCurrentZoneInfo(mdp.d_qname);
  if (zoneInfo == nullptr) {
    return false;
  }

  DNSPacketWriter pw(packet, mdp.d_qname, mdp.d_qtype);
  pw.getHeader()->id = mdp.d_header.id;
  pw.getHeader()->rd = mdp.d_header.rd;
  pw.getHeader()->qr = 1;

  pw.startRecord(mdp.d_qname, QType::SOA);
  zoneInfo->soa->toPacket(pw);
  pw.commit();

  return true;
}

static vector<uint8_t> getSOAPacket(const MOADNSParser& mdp, const shared_ptr<SOARecordContent>& soa) {
  vector<uint8_t> packet;
  DNSPacketWriter pw(packet, mdp.d_qname, mdp.d_qtype);
  pw.getHeader()->id = mdp.d_header.id;
  pw.getHeader()->rd = mdp.d_header.rd;
  pw.getHeader()->qr = 1;

  // Add the first SOA
  pw.startRecord(mdp.d_qname, QType::SOA);
  soa->toPacket(pw);
  pw.commit();
  return packet;
}

static bool sendPacketOverTCP(int fd, const std::vector<uint8_t>& packet)
{
  char sendBuf[2];
  sendBuf[0]=packet.size()/256;
  sendBuf[1]=packet.size()%256;

  ssize_t send = writen2(fd, sendBuf, 2);
  send += writen2(fd, &packet[0], packet.size());
  return true;
}

static bool addRecordToWriter(DNSPacketWriter& pw, const DNSName& zoneName, const DNSRecord& record, bool compress)
{
  pw.startRecord(record.d_name + zoneName, record.d_type, record.d_ttl, QClass::IN, DNSResourceRecord::ANSWER, compress);
  record.d_content->toPacket(pw);
  if (pw.size() > 65535) {
    pw.rollback();
    return false;
  }
  return true;
}

template <typename T> static bool sendRecordsOverTCP(int fd, const MOADNSParser& mdp, const T& records)
{
  vector<uint8_t> packet;

  for (auto it = records.cbegin(); it != records.cend();) {
    bool recordsAdded = false;
    packet.clear();
    DNSPacketWriter pw(packet, mdp.d_qname, mdp.d_qtype);
    pw.getHeader()->id = mdp.d_header.id;
    pw.getHeader()->rd = mdp.d_header.rd;
    pw.getHeader()->qr = 1;

    while (it != records.cend()) {
      if (it->d_type == QType::SOA) {
        it++;
        continue;
      }

      if (addRecordToWriter(pw, mdp.d_qname, *it, g_compress)) {
        recordsAdded = true;
        it++;
      }
      else {
        if (recordsAdded) {
          pw.commit();
          sendPacketOverTCP(fd, packet);
        }
        if (it == records.cbegin()) {
          /* something is wrong */
          return false;
        }

        break;
      }
    }

    if (it == records.cend() && recordsAdded) {
      pw.commit();
      sendPacketOverTCP(fd, packet);
    }
  }

  return true;
}


static bool handleAXFR(int fd, const MOADNSParser& mdp) {
  /* we get a shared pointer of the zone info that we can't modify, ever.
     A newer one may arise in the meantime, but this one will stay valid
     until we release it.
  */
  auto zoneInfo = getCurrentZoneInfo(mdp.d_qname);
  if (zoneInfo == nullptr) {
    return false;
  }

  shared_ptr<SOARecordContent> soa = zoneInfo->soa;
  const records_t& records = zoneInfo->latestAXFR;

  // Initial SOA
  const auto soaPacket = getSOAPacket(mdp, soa);
  if (!sendPacketOverTCP(fd, soaPacket)) {
    return false;
  }

  if (!sendRecordsOverTCP(fd, mdp, records)) {
    return false;
  }

  // Final SOA
  if (!sendPacketOverTCP(fd, soaPacket)) {
    return false;
  }

  return true;
}

/* Produces an IXFR if one can be made according to the rules in RFC 1995 and
 * creates a SOA or AXFR packet when required by the RFC.
 */
static bool handleIXFR(int fd, const ComboAddress& destination, const MOADNSParser& mdp, const shared_ptr<SOARecordContent>& clientSOA) {
  vector<std::shared_ptr<ixfrdiff_t>> toSend;

  /* we get a shared pointer of the zone info that we can't modify, ever.
     A newer one may arise in the meantime, but this one will stay valid
     until we release it.
  */
  auto zoneInfo = getCurrentZoneInfo(mdp.d_qname);
  if (zoneInfo == nullptr) {
    return false;
  }

  uint32_t ourLatestSerial = zoneInfo->soa->d_st.serial;

  if (rfc1982LessThan(ourLatestSerial, clientSOA->d_st.serial) || ourLatestSerial == clientSOA->d_st.serial) {
    /* RFC 1995 Section 2
     *    If an IXFR query with the same or newer version number than that of
     *    the server is received, it is replied to with a single SOA record of
     *    the server's current version, just as in AXFR.
     */
    vector<uint8_t> packet;
    bool ret = makeSOAPacket(mdp, packet);
    if (ret) {
      sendPacketOverTCP(fd, packet);
    }
    return ret;
  }

  // as we use push_back in the updater, we know the vector is sorted as oldest first
  bool shouldAdd = false;
  // Get all relevant IXFR differences
  for (const auto& diff : zoneInfo->ixfrDiffs) {
    if (shouldAdd) {
      toSend.push_back(diff);
      continue;
    }
    if (diff->oldSOA->d_st.serial == clientSOA->d_st.serial) {
      toSend.push_back(diff);
      // Add all consecutive diffs
      shouldAdd = true;
    }
  }

  if (toSend.empty()) {
    g_log<<Logger::Warning<<"No IXFR available from serial "<<clientSOA->d_st.serial<<" for zone "<<mdp.d_qname<<", attempting to send AXFR"<<endl;
    return handleAXFR(fd, mdp);
  }

  std::vector<std::vector<uint8_t>> packets;
  for (const auto& diff : toSend) {
    /* An IXFR packet's ANSWER section looks as follows:
     * SOA new_serial
     * SOA old_serial
     * ... removed records ...
     * SOA new_serial
     * ... added records ...
     * SOA new_serial
     */

    const auto newSOAPacket = getSOAPacket(mdp, diff->newSOA);
    const auto oldSOAPacket = getSOAPacket(mdp, diff->oldSOA);

    if (!sendPacketOverTCP(fd, newSOAPacket)) {
      return false;
    }

    if (!sendPacketOverTCP(fd, oldSOAPacket)) {
      return false;
    }

    if (!sendRecordsOverTCP(fd, mdp, diff->removals)) {
      return false;
    }

    if (!sendPacketOverTCP(fd, newSOAPacket)) {
      return false;
    }

    if (!sendRecordsOverTCP(fd, mdp, diff->additions)) {
      return false;
    }

    if (!sendPacketOverTCP(fd, newSOAPacket)) {
      return false;
    }
  }

  return true;
}

static bool allowedByACL(const ComboAddress& addr) {
  return g_acl.match(addr);
}

static void handleUDPRequest(int fd, boost::any&) {
  // TODO make the buffer-size configurable
  char buf[4096];
  ComboAddress saddr;
  socklen_t fromlen = sizeof(saddr);
  int res = recvfrom(fd, buf, sizeof(buf), 0, (struct sockaddr*) &saddr, &fromlen);

  if (res == 0) {
    g_log<<Logger::Warning<<"Got an empty message from "<<saddr.toStringWithPort()<<endl;
    return;
  }

  if(res < 0) {
    auto savedErrno = errno;
    g_log<<Logger::Warning<<"Could not read message from "<<saddr.toStringWithPort()<<": "<<strerror(savedErrno)<<endl;
    return;
  }

  if (saddr == ComboAddress("0.0.0.0", 0)) {
    g_log<<Logger::Warning<<"Could not determine source of message"<<endl;
    return;
  }

  if (!allowedByACL(saddr)) {
    g_log<<Logger::Warning<<"UDP query from "<<saddr.toString()<<" is not allowed, dropping"<<endl;
    return;
  }

  MOADNSParser mdp(true, string(buf, res));
  if (!checkQuery(mdp, saddr)) {
    return;
  }

  /* RFC 1995 Section 2
   *    Transport of a query may be by either UDP or TCP.  If an IXFR query
   *    is via UDP, the IXFR server may attempt to reply using UDP if the
   *    entire response can be contained in a single DNS packet.  If the UDP
   *    reply does not fit, the query is responded to with a single SOA
   *    record of the server's current version to inform the client that a
   *    TCP query should be initiated.
   *
   * Let's not complicate this with IXFR over UDP (and looking if we need to truncate etc).
   * Just send the current SOA and let the client try over TCP
   */
  vector<uint8_t> packet;
  makeSOAPacket(mdp, packet);
  if(sendto(fd, &packet[0], packet.size(), 0, (struct sockaddr*) &saddr, fromlen) < 0) {
    auto savedErrno = errno;
    g_log<<Logger::Warning<<"Could not send reply for "<<mdp.d_qname<<"|"<<QType(mdp.d_qtype).getName()<<" to "<<saddr.toStringWithPort()<<": "<<strerror(savedErrno)<<endl;
  }
  return;
}

static void handleTCPRequest(int fd, boost::any&) {
  ComboAddress saddr;
  int cfd = 0;

  try {
    cfd = SAccept(fd, saddr);
    setBlocking(cfd);
  } catch(runtime_error &e) {
    g_log<<Logger::Error<<e.what()<<endl;
    return;
  }

  if (saddr == ComboAddress("0.0.0.0", 0)) {
    g_log<<Logger::Warning<<"Could not determine source of message"<<endl;
    close(cfd);
    return;
  }

  if (!allowedByACL(saddr)) {
    g_log<<Logger::Warning<<"TCP query from "<<saddr.toString()<<" is not allowed, dropping"<<endl;
    close(cfd);
    return;
  }

  {
    std::lock_guard<std::mutex> lg(g_tcpRequestFDsMutex);
    g_tcpRequestFDs.push({cfd, saddr});
  }
  g_tcpHandlerCV.notify_one();
}

/* Thread to handle TCP traffic
 */
static void tcpWorker(int tid) {
  setThreadName("ixfrdist/tcpWor");
  string prefix = "TCP Worker " + std::to_string(tid) + ": ";

  while(true) {
    g_log<<Logger::Debug<<prefix<<"ready for a new request!"<<endl;
    std::unique_lock<std::mutex> lk(g_tcpRequestFDsMutex);
    g_tcpHandlerCV.wait(lk, []{return g_tcpRequestFDs.size() || g_exiting ;});
    if (g_exiting) {
      g_log<<Logger::Debug<<prefix<<"Stopping thread"<<endl;
      break;
    }
    g_log<<Logger::Debug<<prefix<<"Going to handle a query"<<endl;
    auto request = g_tcpRequestFDs.front();
    g_tcpRequestFDs.pop();
    lk.unlock();

    int cfd = request.first;
    ComboAddress saddr = request.second;

    char buf[4096];
    ssize_t res;
    try {
      uint16_t toRead;
      readn2(cfd, &toRead, sizeof(toRead));
      toRead = std::min(ntohs(toRead), static_cast<uint16_t>(sizeof(buf)));
      res = readn2WithTimeout(cfd, &buf, toRead, 2);
      g_log<<Logger::Debug<<prefix<<"Had message of "<<std::to_string(toRead)<<" bytes from "<<saddr.toStringWithPort()<<endl;
    } catch (runtime_error &e) {
      g_log<<Logger::Warning<<prefix<<"Could not read message from "<<saddr.toStringWithPort()<<": "<<e.what()<<endl;
      close(cfd);
      continue;
    }

    try {
      MOADNSParser mdp(true, string(buf, res));

      if (!checkQuery(mdp, saddr, false, prefix)) {
        close(cfd);
        continue;
      }

      if (mdp.d_qtype == QType::SOA) {
        vector<uint8_t> packet;
        bool ret = makeSOAPacket(mdp, packet);
        if (!ret) {
          close(cfd);
          continue;
        }
        sendPacketOverTCP(cfd, packet);
      }
      else if (mdp.d_qtype == QType::AXFR) {
        if (!handleAXFR(cfd, mdp)) {
          close(cfd);
          continue;
        }
      }
      else if (mdp.d_qtype == QType::IXFR) {
        /* RFC 1995 section 3:
         *  The IXFR query packet format is the same as that of a normal DNS
         *  query, but with the query type being IXFR and the authority section
         *  containing the SOA record of client's version of the zone.
         */
        shared_ptr<SOARecordContent> clientSOA;
        for (auto &answer : mdp.d_answers) {
          // from dnsparser.hh:
          // typedef vector<pair<DNSRecord, uint16_t > > answers_t;
          if (answer.first.d_type == QType::SOA && answer.first.d_place == DNSResourceRecord::AUTHORITY) {
            clientSOA = getRR<SOARecordContent>(answer.first);
            if (clientSOA != nullptr) {
              break;
            }
          }
        } /* for (auto const &answer : mdp.d_answers) */

        if (clientSOA == nullptr) {
          g_log<<Logger::Warning<<prefix<<"IXFR request packet did not contain a SOA record in the AUTHORITY section"<<endl;
          close(cfd);
          continue;
        }

        if (!handleIXFR(cfd, saddr, mdp, clientSOA)) {
          close(cfd);
          continue;
        }
      } /* if (mdp.d_qtype == QType::IXFR) */

      shutdown(cfd, 2);
    } catch (MOADNSException &e) {
      g_log<<Logger::Warning<<prefix<<"Could not parse DNS packet from "<<saddr.toStringWithPort()<<": "<<e.what()<<endl;
    } catch (runtime_error &e) {
      g_log<<Logger::Warning<<prefix<<"Could not write reply to "<<saddr.toStringWithPort()<<": "<<e.what()<<endl;
    }
    // bye!
    close(cfd);

    if (g_exiting) {
      break;
    }
  }
}

/* Parses the configuration file in configpath into config, adding defaults for
 * missing parameters (if applicable), returning true if the config file was
 * good, false otherwise. Will log all issues with the config
 */
static bool parseAndCheckConfig(const string& configpath, YAML::Node& config) {
  g_log<<Logger::Info<<"Loading configuration file from "<<configpath<<endl;
  try {
    config = YAML::LoadFile(configpath);
  } catch (const runtime_error &e) {
    g_log<<Logger::Error<<"Unable to load configuration file '"<<configpath<<"': "<<e.what()<<endl;
    return false;
  }

  bool retval = true;

  if (config["keep"]) {
    try {
      config["keep"].as<uint16_t>();
    } catch (const runtime_error &e) {
      g_log<<Logger::Error<<"Unable to read 'keep' value: "<<e.what()<<endl;
      retval = false;
    }
  } else {
    config["keep"] = 20;
  }

  if (config["axfr-timeout"]) {
    try {
      config["axfr-timeout"].as<uint16_t>();
    } catch (const runtime_error &e) {
      g_log<<Logger::Error<<"Unable to read 'axfr-timeout' value: "<<e.what()<<endl;
    }
  } else {
    config["axfr-timeout"] = 20;
  }

  if (config["failed-soa-retry"]) {
    try {
      config["failed-soa-retry"].as<uint16_t>();
    } catch (const runtime_error &e) {
      g_log<<Logger::Error<<"Unable to read 'failed-soa-retry' value: "<<e.what()<<endl;
    }
  } else {
    config["failed-soa-retry"] = 30;
  }

  if (config["tcp-in-threads"]) {
    try {
      config["tcp-in-threads"].as<uint16_t>();
    } catch (const runtime_error &e) {
      g_log<<Logger::Error<<"Unable to read 'tcp-in-threads' value: "<<e.what()<<endl;
    }
  } else {
    config["tcp-in-threads"] = 10;
  }

  if (config["listen"]) {
    try {
      config["listen"].as<vector<ComboAddress>>();
    } catch (const runtime_error &e) {
      g_log<<Logger::Error<<"Unable to read 'listen' value: "<<e.what()<<endl;
      retval = false;
    }
  } else {
    config["listen"].push_back("127.0.0.1:53");
    config["listen"].push_back("[::1]:53");
  }

  if (config["acl"]) {
    try {
      config["acl"].as<vector<string>>();
    } catch (const runtime_error &e) {
      g_log<<Logger::Error<<"Unable to read 'acl' value: "<<e.what()<<endl;
      retval = false;
    }
  } else {
    config["acl"].push_back("127.0.0.0/8");
    config["acl"].push_back("::1/128");
  }

  if (config["work-dir"]) {
    try {
      config["work-dir"].as<string>();
    } catch(const runtime_error &e) {
      g_log<<Logger::Error<<"Unable to read 'work-dir' value: "<<e.what()<<endl;
      retval = false;
    }
  } else {
    char tmp[512];
    config["work-dir"] = getcwd(tmp, sizeof(tmp)) ? string(tmp) : "";;
  }

  if (config["uid"]) {
    try {
      config["uid"].as<string>();
    } catch(const runtime_error &e) {
      g_log<<Logger::Error<<"Unable to read 'uid' value: "<<e.what()<<endl;
      retval = false;
    }
  }

  if (config["gid"]) {
    try {
      config["gid"].as<string>();
    } catch(const runtime_error &e) {
      g_log<<Logger::Error<<"Unable to read 'gid' value: "<<e.what()<<endl;
      retval = false;
    }
  }

  if (config["domains"]) {
    if (config["domains"].size() == 0) {
      g_log<<Logger::Error<<"No domains configured"<<endl;
      retval = false;
    }
    for (auto const &domain : config["domains"]) {
      try {
        if (!domain["domain"]) {
          g_log<<Logger::Error<<"An entry in 'domains' is missing a 'domain' key!"<<endl;
          retval = false;
          continue;
        }
        domain["domain"].as<DNSName>();
      } catch (const runtime_error &e) {
        g_log<<Logger::Error<<"Unable to read domain '"<<domain["domain"].as<string>()<<"': "<<e.what()<<endl;
      }
      try {
        if (!domain["master"]) {
          g_log<<Logger::Error<<"Domain '"<<domain["domain"].as<string>()<<"' has no master configured!"<<endl;
          retval = false;
          continue;
        }
        domain["master"].as<ComboAddress>();
      } catch (const runtime_error &e) {
        g_log<<Logger::Error<<"Unable to read domain '"<<domain["domain"].as<string>()<<"' master address: "<<e.what()<<endl;
        retval = false;
      }
    }
  } else {
    g_log<<Logger::Error<<"No domains configured"<<endl;
    retval = false;
  }

  if (config["compress"]) {
    try {
      config["compress"].as<bool>();
    }
    catch (const runtime_error &e) {
      g_log<<Logger::Error<<"Unable to read 'compress' value: "<<e.what()<<endl;
      retval = false;
    }
  }
  else {
    config["compress"] = false;
  }

  return retval;
}

int main(int argc, char** argv) {
  g_log.setLoglevel(Logger::Notice);
  g_log.toConsole(Logger::Notice);
  g_log.setPrefixed(true);
  g_log.disableSyslog(true);
  g_log.setTimestamps(false);
  po::variables_map g_vm;
  try {
    po::options_description desc("IXFR distribution tool");
    desc.add_options()
      ("help", "produce help message")
      ("version", "Display the version of ixfrdist")
      ("verbose", "Be verbose")
      ("debug", "Be even more verbose")
      ("config", po::value<string>()->default_value(SYSCONFDIR + string("/ixfrdist.yml")), "Configuration file to use")
      ;

    po::store(po::command_line_parser(argc, argv).options(desc).run(), g_vm);
    po::notify(g_vm);

    if (g_vm.count("help") > 0) {
      usage(desc);
      return EXIT_SUCCESS;
    }

    if (g_vm.count("version") > 0) {
      cout<<"ixfrdist "<<VERSION<<endl;
      return EXIT_SUCCESS;
    }
  } catch (po::error &e) {
    g_log<<Logger::Error<<e.what()<<". See `ixfrdist --help` for valid options"<<endl;
    return(EXIT_FAILURE);
  }

  bool had_error = false;

  if (g_vm.count("verbose")) {
    g_log.setLoglevel(Logger::Info);
    g_log.toConsole(Logger::Info);
  }

  if (g_vm.count("debug") > 0) {
    g_log.setLoglevel(Logger::Debug);
    g_log.toConsole(Logger::Debug);
  }

  g_log<<Logger::Notice<<"IXFR distributor version "<<VERSION<<" starting up!"<<endl;

  YAML::Node config;
  if (!parseAndCheckConfig(g_vm["config"].as<string>(), config)) {
    // parseAndCheckConfig already logged whatever was wrong
    return EXIT_FAILURE;
  }

  /*  From hereon out, we known that all the values in config are valid. */

  for (auto const &domain : config["domains"]) {
    set<ComboAddress> s;
    s.insert(domain["master"].as<ComboAddress>());
    g_domainConfigs[domain["domain"].as<DNSName>()].masters = s;
  }

  for (const auto &addr : config["acl"].as<vector<string>>()) {
    try {
      g_acl.addMask(addr);
    } catch (const NetmaskException &e) {
      g_log<<Logger::Error<<e.reason<<endl;
      had_error = true;
    }
  }
  g_log<<Logger::Notice<<"ACL set to "<<g_acl.toString()<<"."<<endl;

  if (config["compress"]) {
    g_compress = config["compress"].as<bool>();
    if (g_compress) {
      g_log<<Logger::Notice<<"Record compression is enabled."<<endl;
    }
  }

  FDMultiplexer* fdm = FDMultiplexer::getMultiplexerSilent();
  if (fdm == nullptr) {
    g_log<<Logger::Error<<"Could not enable a multiplexer for the listen sockets!"<<endl;
    return EXIT_FAILURE;
  }

  set<int> allSockets;
  for (const auto& addr : config["listen"].as<vector<ComboAddress>>()) {
    for (const auto& stype : {SOCK_DGRAM, SOCK_STREAM}) {
      try {
        int s = SSocket(addr.sin4.sin_family, stype, 0);
        setNonBlocking(s);
        setReuseAddr(s);
        SBind(s, addr);
        if (stype == SOCK_STREAM) {
          SListen(s, 30); // TODO make this configurable
        }
        fdm->addReadFD(s, stype == SOCK_DGRAM ? handleUDPRequest : handleTCPRequest);
        allSockets.insert(s);
      } catch(runtime_error &e) {
        g_log<<Logger::Error<<e.what()<<endl;
        had_error = true;
        continue;
      }
    }
  }

  int newgid = 0;

  if (config["gid"]) {
    string gid = config["gid"].as<string>();
    if (!(newgid = atoi(gid.c_str()))) {
      struct group *gr = getgrnam(gid.c_str());
      if (gr == nullptr) {
        g_log<<Logger::Error<<"Can not determine group-id for gid "<<gid<<endl;
        had_error = true;
      } else {
        newgid = gr->gr_gid;
      }
    }
    g_log<<Logger::Notice<<"Dropping effective group-id to "<<newgid<<endl;
    if (setgid(newgid) < 0) {
      g_log<<Logger::Error<<"Could not set group id to "<<newgid<<": "<<stringerror()<<endl;
      had_error = true;
    }
  }

  int newuid = 0;

  if (config["uid"]) {
    string uid = config["uid"].as<string>();
    if (!(newuid = atoi(uid.c_str()))) {
      struct passwd *pw = getpwnam(uid.c_str());
      if (pw == nullptr) {
        g_log<<Logger::Error<<"Can not determine user-id for uid "<<uid<<endl;
        had_error = true;
      } else {
        newuid = pw->pw_uid;
      }
    }

    struct passwd *pw = getpwuid(newuid);
    if (pw == nullptr) {
      if (setgroups(0, nullptr) < 0) {
        g_log<<Logger::Error<<"Unable to drop supplementary gids: "<<stringerror()<<endl;
        had_error = true;
      }
    } else {
      if (initgroups(pw->pw_name, newgid) < 0) {
        g_log<<Logger::Error<<"Unable to set supplementary groups: "<<stringerror()<<endl;
        had_error = true;
      }
    }

    g_log<<Logger::Notice<<"Dropping effective user-id to "<<newuid<<endl;
    if (setuid(newuid) < 0) {
      g_log<<Logger::Error<<"Could not set user id to "<<newuid<<": "<<stringerror()<<endl;
      had_error = true;
    }
  }

  if (had_error) {
    // We have already sent the errors to stderr, just die
    return EXIT_FAILURE;
  }

  // It all starts here
  signal(SIGTERM, handleSignal);
  signal(SIGINT, handleSignal);
  signal(SIGPIPE, SIG_IGN);

  // Init the things we need
  reportAllTypes();

  dns_random_init();

  std::thread ut(updateThread,
      config["work-dir"].as<string>(),
      config["keep"].as<uint16_t>(),
      config["axfr-timeout"].as<uint16_t>(),
      config["failed-soa-retry"].as<uint16_t>());

  vector<std::thread> tcpHandlers;
  tcpHandlers.reserve(config["tcp-in-threads"].as<uint16_t>());
  for (size_t i = 0; i < tcpHandlers.capacity(); ++i) {
    tcpHandlers.push_back(std::thread(tcpWorker, i));
  }

  struct timeval now;
  for(;;) {
    gettimeofday(&now, 0);
    fdm->run(&now);
    if (g_exiting) {
      g_log<<Logger::Debug<<"Closing listening sockets"<<endl;
      for (const int& fd : allSockets) {
        try {
          closesocket(fd);
        } catch(PDNSException &e) {
          g_log<<Logger::Error<<e.reason<<endl;
        }
      }
      break;
    }
  }
  g_log<<Logger::Debug<<"Waiting for al threads to stop"<<endl;
  g_tcpHandlerCV.notify_all();
  ut.join();
  for (auto &t : tcpHandlers) {
    t.join();
  }
  g_log<<Logger::Notice<<"IXFR distributor stopped"<<endl;
  return EXIT_SUCCESS;
}<|MERGE_RESOLUTION|>--- conflicted
+++ resolved
@@ -234,12 +234,8 @@
   g_soas[domain] = newInfo;
 }
 
-<<<<<<< HEAD
-void updateThread(const string& workdir, const uint16_t& keep, const uint16_t& axfrTimeout) {
+void updateThread(const string& workdir, const uint16_t& keep, const uint16_t& axfrTimeout, const uint16_t& soaRetry) {
   setThreadName("ixfrdist/update");
-=======
-void updateThread(const string& workdir, const uint16_t& keep, const uint16_t& axfrTimeout, const uint16_t& soaRetry) {
->>>>>>> 9e5e6b20
   std::map<DNSName, time_t> lastCheck;
 
   // Initialize the serials we have
