#ifndef RECURSOR_CACHE_HH
#define RECURSOR_CACHE_HH
#include <string>
#include <set>
#include "dns.hh"
#include "qtype.hh"
#include "misc.hh"
#include "dnsname.hh"
#include <iostream>
#include "dnsrecords.hh"
#include <boost/utility.hpp>
#undef L
#include <boost/multi_index_container.hpp>
#include <boost/multi_index/ordered_index.hpp>
#include <boost/tuple/tuple_comparison.hpp>
#include <boost/multi_index/key_extractors.hpp>
#include <boost/multi_index/sequenced_index.hpp>
#include <boost/version.hpp>

#undef max

#define L theL()
#include "namespaces.hh"
using namespace ::boost::multi_index;

class MemRecursorCache : public boost::noncopyable //  : public RecursorCache
{
public:
  MemRecursorCache() : d_cachecachevalid(false)
  {
    cacheHits = cacheMisses = 0;
  }
  unsigned int size();
  unsigned int bytes();
<<<<<<< HEAD
  int get(time_t, const string &qname, const QType& qt, set<DNSResourceRecord>* res, vector<std::shared_ptr<RRSIGRecordContent>>* signatures=0);

  int getDirect(time_t now, const char* qname, const QType& qt, uint32_t ttd[10], char* data[10], uint16_t len[10]);
  void replace(time_t, const string &qname, const QType& qt,  const set<DNSResourceRecord>& content, const vector<std::shared_ptr<RRSIGRecordContent>>& signatures, bool auth);
=======
  int get(time_t, const DNSName &qname, const QType& qt, set<DNSResourceRecord>* res);

  int getDirect(time_t now, const char* qname, const QType& qt, uint32_t ttd[10], char* data[10], uint16_t len[10]);
  void replace(time_t, const DNSName &qname, const QType& qt,  const set<DNSResourceRecord>& content, bool auth);
>>>>>>> b9e96b63
  void doPrune(void);
  void doSlash(int perc);
  uint64_t doDump(int fd);
  uint64_t doDumpNSSpeeds(int fd);

  int doWipeCache(const DNSName& name, uint16_t qtype=0xffff);
  bool doAgeCache(time_t now, const DNSName& name, uint16_t qtype, int32_t newTTL);
  uint64_t cacheHits, cacheMisses;

private:
  struct StoredRecord
  {
    mutable uint32_t d_ttd;
    string d_string;

    bool operator<(const StoredRecord& rhs) const
    {
      return d_string < rhs.d_string;
    }

    unsigned int size() const
    {
      return sizeof(*this) + d_string.size();
    }

  };

  struct CacheEntry
  {
    CacheEntry(const boost::tuple<DNSName, uint16_t>& key, const vector<StoredRecord>& records, bool auth) : 
      d_qname(key.get<0>()), d_qtype(key.get<1>()), d_auth(auth), d_records(records)
    {}

    typedef vector<StoredRecord> records_t;
    vector<std::shared_ptr<RRSIGRecordContent>> d_signatures;
    uint32_t getTTD() const
    {
      if(d_records.size()==1)
        return d_records.begin()->d_ttd;

      uint32_t earliest=std::numeric_limits<uint32_t>::max();
      for(records_t::const_iterator i=d_records.begin(); i != d_records.end(); ++i)
        earliest=min(earliest, i->d_ttd);
      return earliest;
    }

    DNSName d_qname;
    uint16_t d_qtype;
    bool d_auth;
    records_t d_records;
  };

  typedef multi_index_container<
    CacheEntry,
    indexed_by <
                ordered_unique<
                      composite_key< 
                        CacheEntry,
                        member<CacheEntry,DNSName,&CacheEntry::d_qname>,
                        member<CacheEntry,uint16_t,&CacheEntry::d_qtype>
                      >,
                      composite_key_compare<std::less<DNSName>, std::less<uint16_t> >
                >,
               sequenced<>
               >
  > cache_t;

  cache_t d_cache;
  pair<cache_t::iterator, cache_t::iterator> d_cachecache;
  DNSName d_cachedqname;
  bool d_cachecachevalid;
  bool attemptToRefreshNSTTL(const QType& qt, const set<DNSResourceRecord>& content, const CacheEntry& stored);
};
string DNSRR2String(const DNSResourceRecord& rr);
DNSResourceRecord String2DNSRR(const DNSName& qname, const QType& qt, const string& serial, uint32_t ttd);

#endif<|MERGE_RESOLUTION|>--- conflicted
+++ resolved
@@ -32,17 +32,10 @@
   }
   unsigned int size();
   unsigned int bytes();
-<<<<<<< HEAD
-  int get(time_t, const string &qname, const QType& qt, set<DNSResourceRecord>* res, vector<std::shared_ptr<RRSIGRecordContent>>* signatures=0);
+  int get(time_t, const DNSName &qname, const QType& qt, set<DNSResourceRecord>* res, vector<std::shared_ptr<RRSIGRecordContent>>* signatures=0);
 
   int getDirect(time_t now, const char* qname, const QType& qt, uint32_t ttd[10], char* data[10], uint16_t len[10]);
-  void replace(time_t, const string &qname, const QType& qt,  const set<DNSResourceRecord>& content, const vector<std::shared_ptr<RRSIGRecordContent>>& signatures, bool auth);
-=======
-  int get(time_t, const DNSName &qname, const QType& qt, set<DNSResourceRecord>* res);
-
-  int getDirect(time_t now, const char* qname, const QType& qt, uint32_t ttd[10], char* data[10], uint16_t len[10]);
-  void replace(time_t, const DNSName &qname, const QType& qt,  const set<DNSResourceRecord>& content, bool auth);
->>>>>>> b9e96b63
+  void replace(time_t, const DNSName &qname, const QType& qt,  const set<DNSResourceRecord>& content, const vector<shared_ptr<RRSIGRecordContent>>& signatures, bool auth);
   void doPrune(void);
   void doSlash(int perc);
   uint64_t doDump(int fd);
