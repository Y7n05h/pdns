/*
    PowerDNS Versatile Database Driven Nameserver
    Copyright (C) 2002-2010  PowerDNS.COM BV

    This program is free software; you can redistribute it and/or modify
    it under the terms of the GNU General Public License version 2
    as published by the Free Software Foundation

    Additionally, the license of this program contains a special
    exception which allows to distribute the program in binary form when
    it is linked against OpenSSL.

    This program is distributed in the hope that it will be useful,
    but WITHOUT ANY WARRANTY; without even the implied warranty of
    MERCHANTABILITY or FITNESS FOR A PARTICULAR PURPOSE.  See the
    GNU General Public License for more details.

    You should have received a copy of the GNU General Public License
    along with this program; if not, write to the Free Software
    Foundation, Inc., 51 Franklin St, Fifth Floor, Boston, MA  02110-1301  USA
*/
#ifndef DNSBACKEND_HH
#define DNSBACKEND_HH

class DNSPacket;

#include "utility.hh"
#include <string>
#include <vector>
#include <map>
#include <sys/types.h>
#include "pdnsexception.hh"
#include <set>
#include <iostream>
#include <sys/socket.h>
#include <dirent.h>
#include "misc.hh"
#include "qtype.hh"
#include "dns.hh"
#include <vector>
#include "namespaces.hh"
#include "comment.hh"
#include "dnsname.hh"

class DNSBackend;  
struct DomainInfo
{
  DomainInfo() : backend(0) {}
<<<<<<< HEAD

  string zone;
=======
  uint32_t id;
  DNSName zone;
  vector<string> masters;
  uint32_t notified_serial;
  uint32_t serial;
>>>>>>> 21a3792f
  time_t last_check;
  string account;
  vector<string> masters;
  DNSBackend *backend;

  uint32_t id;
  uint32_t notified_serial;

  uint32_t serial;
  enum DomainKind : uint8_t { Master, Slave, Native } kind;
  
  bool operator<(const DomainInfo& rhs) const
  {
    return zone < rhs.zone;
  }

  const char *getKindString() const
  {
    return DomainInfo::getKindString(kind);
  }

  static const char *getKindString(enum DomainKind kind)
  {
    const char *kinds[]={"Master", "Slave", "Native"};
    return kinds[kind];
  }

  static DomainKind stringToKind(const string& kind)
  {
    if(pdns_iequals(kind,"SLAVE"))
      return DomainInfo::Slave;
    else if(pdns_iequals(kind,"MASTER"))
      return DomainInfo::Master;
    else
      return DomainInfo::Native;
  }

};

struct TSIGKey {
   DNSName name;
   DNSName algorithm;
   std::string key;
};

class DNSPacket;

//! This virtual base class defines the interface for backends for the ahudns.
/** To create a backend, inherit from this class and implement functions for all virtual methods.
    Methods should not throw an exception if they are sure they did not find the requested data. However,
    if an error occurred which prevented them temporarily from performing a lockup, they should throw a DBException,
    which will cause the nameserver to send out a ServFail or take other evasive action. Probably only locking
    issues should lead to DBExceptions.

    More serious errors, which may indicate that the database connection is hosed, or a configuration error occurred, should
    lead to the throwing of an PDNSException. This exception will fall straight through the UeberBackend and the PacketHandler
    and be caught by the Distributor, which will delete your DNSBackend instance and spawn a new one.
*/
class DNSBackend
{
public:
  //! lookup() initiates a lookup. A lookup without results should not throw!
  virtual void lookup(const QType &qtype, const DNSName &qdomain, DNSPacket *pkt_p=0, int zoneId=-1)=0; 
  virtual bool get(DNSResourceRecord &)=0; //!< retrieves one DNSResource record, returns false if no more were available

  //! Initiates a list of the specified domain
  /** Once initiated, DNSResourceRecord objects can be retrieved using get(). Should return false
      if the backend does not consider itself responsible for the id passed.
      \param domain_id ID of which a list is requested
  */
  virtual bool list(const DNSName &target, int domain_id, bool include_disabled=false)=0;

  virtual ~DNSBackend(){};

  //! fills the soadata struct with the SOA details. Returns false if there is no SOA.
  virtual bool getSOA(const DNSName &name, SOAData &soadata, DNSPacket *p=0);

  //! Calculates a SOA serial for the zone and stores it in the third argument.
  virtual bool calculateSOASerial(const DNSName& domain, const SOAData& sd, time_t& serial);

  virtual bool replaceRRSet(uint32_t domain_id, const DNSName& qname, const QType& qt, const vector<DNSResourceRecord>& rrset)
  {
    return false;
  }

  virtual bool listSubZone(const DNSName &zone, int domain_id)
  {
    return false;
  }

  // the DNSSEC related (getDomainMetadata has broader uses too)
  bool isDnssecDomainMetadata (const string& name) {
    return (name == "PRESIGNED" || name == "NSEC3PARAM" || name == "NSEC3NARROW");
  }
  virtual bool getAllDomainMetadata(const DNSName& name, std::map<std::string, std::vector<std::string> >& meta) { return false; };
  virtual bool getDomainMetadata(const DNSName& name, const std::string& kind, std::vector<std::string>& meta) { return false; }
  virtual bool getDomainMetadataOne(const DNSName& name, const std::string& kind, std::string& value)
  {
    std::vector<std::string> meta;
    if (getDomainMetadata(name, kind, meta)) {
      if(!meta.empty()) {
        value = *meta.begin();
        return true;
      }
    }
    return false;
  }

  virtual bool setDomainMetadata(const DNSName& name, const std::string& kind, const std::vector<std::string>& meta) {return false;}
  virtual bool setDomainMetadataOne(const DNSName& name, const std::string& kind, const std::string& value)
  {
    const std::vector<std::string> meta(1, value);
    return setDomainMetadata(name, kind, meta);
  }


  virtual void getAllDomains(vector<DomainInfo> *domains, bool include_disabled=false) { }

  /** Determines if we are authoritative for a zone, and at what level */
  virtual bool getAuth(DNSPacket *p, SOAData *sd, const DNSName &target, const int best_match_len);

  struct KeyData {
    std::string content;
    unsigned int id;
    unsigned int flags;
    bool active;
  };

  virtual bool getDomainKeys(const DNSName& name, unsigned int kind, std::vector<KeyData>& keys) { return false;}
  virtual bool removeDomainKey(const DNSName& name, unsigned int id) { return false; }
  virtual int addDomainKey(const DNSName& name, const KeyData& key){ return -1; }
  virtual bool activateDomainKey(const DNSName& name, unsigned int id) { return false; }
  virtual bool deactivateDomainKey(const DNSName& name, unsigned int id) { return false; }

  virtual bool getTSIGKey(const DNSName& name, DNSName* algorithm, string* content) { return false; }
  virtual bool setTSIGKey(const DNSName& name, const DNSName& algorithm, const string& content) { return false; }
  virtual bool deleteTSIGKey(const DNSName& name) { return false; }
  virtual bool getTSIGKeys(std::vector< struct TSIGKey > &keys) { return false; }

  virtual bool getBeforeAndAfterNamesAbsolute(uint32_t id, const string& qname, DNSName& unhashed, string& before, string& after)
  {
    std::cerr<<"Default beforeAndAfterAbsolute called!"<<std::endl;
    abort();
    return false;
  }

  virtual bool getBeforeAndAfterNames(uint32_t id, const DNSName& zonename, const DNSName& qname, DNSName& before, DNSName& after);

  virtual bool updateDNSSECOrderNameAndAuth(uint32_t domain_id, const DNSName& zonename, const DNSName& qname, const DNSName& ordername, bool auth, const uint16_t qtype=QType::ANY)
  {
    return false;
  }

  virtual bool updateEmptyNonTerminals(uint32_t domain_id, const DNSName& zonename, set<DNSName>& insert, set<DNSName>& erase, bool remove)
  {
    return false;
  }

  virtual bool doesDNSSEC()
  {
    return false;
  }

  // end DNSSEC

  // comments support
  virtual bool listComments(uint32_t domain_id)
  {
    return false; // unsupported by this backend
  }

  virtual bool getComment(Comment& comment)
  {
    return false;
  }

  virtual void feedComment(const Comment& comment)
  {
  }

  virtual bool replaceComments(const uint32_t domain_id, const DNSName& qname, const QType& qt, const vector<Comment>& comments)
  {
    return false;
  }

  //! returns true if master ip is master for domain name.
  virtual bool isMaster(const DNSName &name, const string &ip)
  {
    return false;
  }
  
  //! starts the transaction for updating domain qname (FIXME: what is id?)
  virtual bool startTransaction(const DNSName &qname, int id=-1)
  {
    return false;
  }

  //! commits the transaction started by startTransaction
  virtual bool commitTransaction()
  {
    return false;
  }

  //! aborts the transaction started by strartTransaction, should leave state unaltered
  virtual bool abortTransaction()
  {
    return false;
  }

  virtual void reload()
  {
  }

  virtual void rediscover(string* status=0)
  {
  }

  //! feeds a record to a zone, needs a call to startTransaction first
  virtual bool feedRecord(const DNSResourceRecord &rr, string *ordername=0)
  {
    return false; // no problem!
  }
  virtual bool feedEnts(int domain_id, map<DNSName,bool> &nonterm)
  {
    return false;
  }
  virtual bool feedEnts3(int domain_id, const DNSName &domain, map<DNSName,bool> &nonterm, unsigned int times, const string &salt, bool narrow)
  {
    return false;
  }

  //! if this returns true, DomainInfo di contains information about the domain
  virtual bool getDomainInfo(const DNSName &domain, DomainInfo &di)
  {
    return false;
  }
  //! slave capable backends should return a list of slaves that should be rechecked for staleness
  virtual void getUnfreshSlaveInfos(vector<DomainInfo>* domains)
  {
  }

  //! get a list of IP addresses that should also be notified for a domain
  virtual void alsoNotifies(const DNSName &domain, set<string> *ips)
  {
  }

  //! get list of domains that have been changed since their last notification to slaves
  virtual void getUpdatedMasters(vector<DomainInfo>* domains)
  {
  }
  
  //! Called by PowerDNS to inform a backend that a domain has been checked for freshness
  virtual void setFresh(uint32_t domain_id)
  {

  }
  //! Called by PowerDNS to inform a backend that the changes in the domain have been reported to slaves
  virtual void setNotified(uint32_t id, uint32_t serial)
  {
  }

  //! Called when the Master of a domain should be changed
  virtual bool setMaster(const DNSName &domain, const string &ip)
  {
    return false;
  }

  //! Called when the Kind of a domain should be changed (master -> native and similar)
  virtual bool setKind(const DNSName &domain, const DomainInfo::DomainKind kind)
  {
    return false;
  }

  //! Called when the Account of a domain should be changed
  virtual bool setAccount(const DNSName &domain, const string &account)
  {
    return false;
  }

  //! Can be called to seed the getArg() function with a prefix
  void setArgPrefix(const string &prefix);

  //! determine if ip is a supermaster or a domain
  virtual bool superMasterBackend(const string &ip, const DNSName &domain, const vector<DNSResourceRecord>&nsset, string *nameserver, string *account, DNSBackend **db)
  {
    return false;
  }

  //! called by PowerDNS to create a new domain
  virtual bool createDomain(const DNSName &domain)
  {
    return false;
  }

  //! called by PowerDNS to create a slave record for a superMaster
  virtual bool createSlaveDomain(const string &ip, const DNSName &domain, const string &nameserver, const string &account)
  {
    return false;
  }

  //! called to delete a domain, incl. all metadata, zone contents, etc.
  virtual bool deleteDomain(const DNSName &domain)
  {
    return false;
  }

  //! called to get a NSECx record from backend
  virtual bool getDirectNSECx(uint32_t id, const string &hashed, const QType &qtype, DNSName &before, DNSResourceRecord &rr)
  {
    return false;
  }
  //! called to get RRSIG record(s) from backend
  virtual bool getDirectRRSIGs(const DNSName &signer, const DNSName &qname, const QType &qtype, vector<DNSResourceRecord> &rrsigs)
  {
    return false;
  }

  const string& getPrefix() { return d_prefix; };
protected:
  bool mustDo(const string &key);
  const string &getArg(const string &key);
  int getArgAsNum(const string &key);

private:
  string d_prefix;
};

class DNSReversedBackend : public DNSBackend {
    public:
        /* Given rev_zone (the reversed name of the zone we are looking for the
         * SOA record for), return the equivalent of
         *     SELECT name
         *     FROM soa_records
         *     WHERE name <= rev_zone
         *     ORDER BY name DESC
         *
         * ie we want either an exact hit on the record, or the immediately
         * preceding record when sorted lexographically.
         *
         * Return true if something has been found, false if not
         */
        virtual bool getAuthZone( string &rev_zone ) { return false; };  // Must be overridden

        /* Once the record has been found, this will be called to get the data
         * associated with the record so the backend can set up soa.
         * soa->qname does not need to be set. Return false if
         * there is a problem getting the data.
         * */
        virtual bool getAuthData( SOAData &soa, DNSPacket *p=0) { return false; };  // Must be overridden

        bool getAuth(DNSPacket *p, SOAData *soa, const string &inZone, const int best_match_len);
        inline int _getAuth(DNSPacket *p, SOAData *soa, const string &inZone, const string &querykey, const int best_match_len);

        /* Only called for stuff like signing or AXFR transfers */
        bool _getSOA(const string &rev_zone, SOAData &soa, DNSPacket *p);
        virtual bool getSOA(const string &inZone, SOAData &soa, DNSPacket *p);
};

class BackendFactory
{
public:
  BackendFactory(const string &name) : d_name(name) {}
  virtual ~BackendFactory(){}
  virtual DNSBackend *make(const string &suffix)=0;
  virtual DNSBackend *makeMetadataOnly(const string &suffix)
  {
    return this->make(suffix);
  }
  virtual void declareArguments(const string &suffix=""){}
  const string &getName() const;
  
protected:
  void declare(const string &suffix, const string &param, const string &explanation, const string &value);

private:
  const string d_name;
};

class BackendMakerClass
{
public:
  void report(BackendFactory *bf);
  void launch(const string &instr);
  vector<DNSBackend *>all(bool skipBIND=false);
  void load(const string &module);
  int numLauncheable();
  vector<string> getModules();

private:
  void load_all();
  typedef map<string,BackendFactory *>d_repository_t;
  d_repository_t d_repository;
  vector<pair<string,string> >d_instances;
};

extern BackendMakerClass &BackendMakers();

//! Exception that can be thrown by a DNSBackend to indicate a failure
class DBException : public PDNSException
{
public:
  DBException(const string &reason) : PDNSException(reason){}
};


#endif<|MERGE_RESOLUTION|>--- conflicted
+++ resolved
@@ -46,16 +46,8 @@
 struct DomainInfo
 {
   DomainInfo() : backend(0) {}
-<<<<<<< HEAD
-
-  string zone;
-=======
-  uint32_t id;
+
   DNSName zone;
-  vector<string> masters;
-  uint32_t notified_serial;
-  uint32_t serial;
->>>>>>> 21a3792f
   time_t last_check;
   string account;
   vector<string> masters;
