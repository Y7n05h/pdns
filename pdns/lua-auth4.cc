#include "config.h"
#if defined(HAVE_LUA)
#include "ext/luawrapper/include/LuaContext.hpp"
#endif
#include "lua-auth4.hh"
#include "stubresolver.hh"
#include <fstream>
#include "logger.hh"
#include "dnsparser.hh"
#include "namespaces.hh"
#include "ednssubnet.hh"
#include <unordered_set>
#include "sstuff.hh"
#include <thread>
#include <mutex>

#include "ueberbackend.hh"

AuthLua4::AuthLua4() { prepareContext(); }

#if !defined(HAVE_LUA)

bool AuthLua4::updatePolicy(const DNSName &qname, QType qtype, const DNSName &zonename, DNSPacket *packet) { return false; }
bool AuthLua4::axfrfilter(const ComboAddress& remote, const DNSName& zone, const DNSResourceRecord& in, vector<DNSResourceRecord>& out) { return false; }
LuaContext* AuthLua4::getLua() { return 0; }
DNSPacket *AuthLua4::prequery(DNSPacket *q) { return NULL; }

AuthLua4::~AuthLua4() { }

void AuthLua4::postPrepareContext()
{
}

void AuthLua4::postLoad()
{
}

#else

<<<<<<< HEAD
LuaContext* AuthLua4::getLua()
{
  return d_lw.get();
}
=======
#include "ext/luawrapper/include/LuaContext.hpp"
>>>>>>> 7bb17204

void AuthLua4::postPrepareContext() {
  stubParseResolveConf();

  d_lw->writeFunction("resolve", [](const std::string& qname, uint16_t qtype) {
      std::vector<DNSZoneRecord> ret;
      std::unordered_map<int, DNSResourceRecord> luaResult;
      stubDoResolve(DNSName(qname), qtype, ret);
      int i = 0;
      for(const auto &row: ret) {
        luaResult[++i] = DNSResourceRecord::fromWire(row.dr);
        luaResult[i].auth = row.auth;
      }
      return luaResult;
  });

/* DNSPacket */
  d_lw->writeFunction("newDNSPacket", [](bool isQuery) { return new DNSPacket(isQuery); });
  d_lw->writeFunction("dupDNSPacket", [](const DNSPacket &orig) { return new DNSPacket(orig); });
  d_lw->registerFunction<DNSPacket, int(const char *, size_t)>("noparse", [](DNSPacket &p, const char *mesg, size_t len){ return p.noparse(mesg, len); });
  d_lw->registerFunction<DNSPacket, int(const char *, size_t)>("parse", [](DNSPacket &p, const char *mesg, size_t len){ return p.parse(mesg, len); });
  d_lw->registerFunction<DNSPacket, const std::string()>("getString", [](DNSPacket &p) { return p.getString(); });
  d_lw->registerFunction<DNSPacket, void(const ComboAddress&)>("setRemote", [](DNSPacket &p, const ComboAddress &ca) { p.setRemote(&ca); });
  d_lw->registerFunction<DNSPacket, ComboAddress()>("getRemote", [](DNSPacket &p) { return p.getRemote(); });
  d_lw->registerFunction<DNSPacket, Netmask()>("getRealRemote", [](DNSPacket &p) { return p.getRealRemote(); });
  d_lw->registerFunction<DNSPacket, ComboAddress()>("getLocal", [](DNSPacket &p) { return p.getLocal(); });
  d_lw->registerFunction<DNSPacket, unsigned int()>("getRemotePort", [](DNSPacket &p) { return p.getRemotePort(); });
  d_lw->registerFunction<DNSPacket, std::tuple<const std::string, unsigned int>()>("getQuestion", [](DNSPacket &p) { return std::make_tuple(p.qdomain.toString(), static_cast<unsigned int>(p.qtype.getCode())); });
  d_lw->registerFunction<DNSPacket, void(bool)>("setA", [](DNSPacket &p, bool a) { return p.setA(a); });
  d_lw->registerFunction<DNSPacket, void(unsigned int)>("setID", [](DNSPacket &p, unsigned int id) { return p.setID(static_cast<uint16_t>(id)); });
  d_lw->registerFunction<DNSPacket, void(bool)>("setRA", [](DNSPacket &p, bool ra) { return p.setRA(ra); });
  d_lw->registerFunction<DNSPacket, void(bool)>("setRD", [](DNSPacket &p, bool rd) { return p.setRD(rd); });
  d_lw->registerFunction<DNSPacket, void(bool)>("setAnswer", [](DNSPacket &p, bool answer) { return p.setAnswer(answer); });
  d_lw->registerFunction<DNSPacket, void(unsigned int)>("setOpCode", [](DNSPacket &p, unsigned int opcode) { return p.setOpcode(static_cast<uint16_t>(opcode)); });
  d_lw->registerFunction<DNSPacket, void(int)>("setRcode", [](DNSPacket &p, int rcode) { return p.setRcode(rcode); });
  d_lw->registerFunction<DNSPacket, void()>("clearRecords",[](DNSPacket &p){p.clearRecords();});
  d_lw->registerFunction<DNSPacket, void(DNSRecord&, bool)>("addRecord", [](DNSPacket &p, DNSRecord &dr, bool auth) { DNSZoneRecord dzr; dzr.dr = dr; dzr.auth = auth; p.addRecord(dzr); });
  d_lw->registerFunction<DNSPacket, void(const vector<pair<unsigned int, DNSRecord> >&)>("addRecords", [](DNSPacket &p, const vector<pair<unsigned int, DNSRecord> >& records){ for(const auto &dr: records){ DNSZoneRecord dzr; dzr.dr = std::get<1>(dr); dzr.auth = true; p.addRecord(dzr); }});
  d_lw->registerFunction<DNSPacket, void(unsigned int, const DNSName&, const std::string&)>("setQuestion", [](DNSPacket &p, unsigned int opcode, const DNSName &name, const string &type){ QType qtype; qtype = type; p.setQuestion(static_cast<int>(opcode), name, static_cast<int>(qtype.getCode())); });
  d_lw->registerFunction<DNSPacket, bool()>("isEmpty", [](DNSPacket &p){return p.isEmpty();});
  d_lw->registerFunction<DNSPacket, DNSPacket*()>("replyPacket",[](DNSPacket& p){ return p.replyPacket();});
  d_lw->registerFunction<DNSPacket, bool()>("hasEDNSSubnet", [](DNSPacket &p){return p.hasEDNSSubnet();});
  d_lw->registerFunction<DNSPacket, bool()>("hasEDNS",[](DNSPacket &p){return p.hasEDNS();});
  d_lw->registerFunction<DNSPacket, unsigned int()>("getEDNSVersion",[](DNSPacket &p){return p.getEDNSVersion();});
  d_lw->registerFunction<DNSPacket, void(unsigned int)>("setEDNSRcode",[](DNSPacket &p, unsigned int extRCode){p.setEDNSRcode(static_cast<uint16_t>(extRCode));});
  d_lw->registerFunction<DNSPacket, unsigned int()>("getEDNSRcode",[](DNSPacket &p){return p.getEDNSRCode();});
  d_lw->registerFunction<DNSPacket, DNSName()>("getTSIGKeyname",[](DNSPacket &p){ return p.getTSIGKeyname();});
  d_lw->registerFunction<DNSPacket, std::unordered_map<unsigned int, DNSRecord>()>("getRRS", [](DNSPacket &p){ std::unordered_map<unsigned int, DNSRecord> ret; unsigned int i = 0; for(const auto &rec: p.getRRS()) { ret.insert({i++, rec.dr}); } return ret;});
  d_lw->registerMember<DNSPacket, DNSName>("qdomain", [](const DNSPacket &p) -> DNSName { return p.qdomain; }, [](DNSPacket &p, const DNSName& name) { p.qdomain = name; });
  d_lw->registerMember<DNSPacket, DNSName>("qdomainwild", [](const DNSPacket &p) -> DNSName { return p.qdomainwild; }, [](DNSPacket &p, const DNSName& name) { p.qdomainwild = name; });
  d_lw->registerMember<DNSPacket, DNSName>("qdomainzone", [](const DNSPacket &p) -> DNSName { return p.qdomainzone; }, [](DNSPacket &p, const DNSName& name) { p.qdomainzone = name; });

  d_lw->registerMember<DNSPacket, std::string>("d_peer_principal", [](const DNSPacket &p) -> std::string { return p.d_peer_principal; }, [](DNSPacket &p, const std::string &princ) { p.d_peer_principal = princ; });
  d_lw->registerMember<DNSPacket, const std::string>("qtype", [](const DNSPacket &p) ->  const std::string { return p.qtype.getName(); }, [](DNSPacket &p, const std::string &type) { p.qtype = type; });
/* End of DNSPacket */


/* update policy */
  d_lw->registerFunction<DNSName(UpdatePolicyQuery::*)()>("getQName", [](UpdatePolicyQuery& upq) { return upq.qname; });
  d_lw->registerFunction<DNSName(UpdatePolicyQuery::*)()>("getZoneName", [](UpdatePolicyQuery& upq) { return upq.zonename; });
  d_lw->registerFunction<uint16_t(UpdatePolicyQuery::*)()>("getQType", [](UpdatePolicyQuery& upq) { return upq.qtype; });
  d_lw->registerFunction<ComboAddress(UpdatePolicyQuery::*)()>("getLocal", [](UpdatePolicyQuery& upq) { return upq.local; });
  d_lw->registerFunction<ComboAddress(UpdatePolicyQuery::*)()>("getRemote", [](UpdatePolicyQuery& upq) { return upq.remote; });
  d_lw->registerFunction<Netmask(UpdatePolicyQuery::*)()>("getRealRemote", [](UpdatePolicyQuery& upq) { return upq.realRemote; });
  d_lw->registerFunction<DNSName(UpdatePolicyQuery::*)()>("getTsigName", [](UpdatePolicyQuery& upq) { return upq.tsigName; });
  d_lw->registerFunction<std::string(UpdatePolicyQuery::*)()>("getPeerPrincipal", [](UpdatePolicyQuery& upq) { return upq.peerPrincipal; });
/* end of update policy */
}

void AuthLua4::postLoad() {
  d_update_policy = d_lw->readVariable<boost::optional<luacall_update_policy_t>>("updatepolicy").get_value_or(0);
  d_axfr_filter = d_lw->readVariable<boost::optional<luacall_axfr_filter_t>>("axfrfilter").get_value_or(0);
  d_prequery = d_lw->readVariable<boost::optional<luacall_prequery_t>>("prequery").get_value_or(0);
}

bool AuthLua4::axfrfilter(const ComboAddress& remote, const DNSName& zone, const DNSResourceRecord& in, vector<DNSResourceRecord>& out) {
  luacall_axfr_filter_t::result_type ret;
  int rcode;

  if (d_axfr_filter == NULL) return false;

  ret = d_axfr_filter(remote, zone, in);
  rcode = std::get<0>(ret);
  if (rcode < 0) {
    // no modification, handle normally
    return false;
  }
  else if (rcode == 0) {
    // replace the matching record by the filtered record(s)
  }
  else if (rcode == 1) {
    // append the filtered record(s) after the matching record
    out.push_back(in);
  }
  else
    throw PDNSException("Cannot understand return code "+std::to_string(rcode)+" in axfr filter response");

  const auto& rows = std::get<1>(ret);

  for(const auto& row: rows) {
    DNSResourceRecord rec;
    for(const auto& col: row.second) {
      if (col.first == "qtype")
        rec.qtype = QType(boost::get<unsigned int>(col.second));
      else if (col.first == "qname")
        rec.qname = DNSName(boost::get<std::string>(col.second)).makeLowerCase();
      else if (col.first == "ttl")
        rec.ttl = boost::get<unsigned int>(col.second);
      else if (col.first == "content")
        rec.setContent(boost::get<std::string>(col.second));
      else
        throw PDNSException("Cannot understand "+col.first+" in axfr filter response on row "+std::to_string(row.first));
    }
    out.push_back(rec);
  }

  return true;
}


bool AuthLua4::updatePolicy(const DNSName &qname, QType qtype, const DNSName &zonename, DNSPacket *packet) {
  // default decision is all goes
  if (d_update_policy == NULL) return true;

  UpdatePolicyQuery upq;
  upq.qname = qname;
  upq.qtype = qtype.getCode();
  upq.zonename = zonename;
  upq.local = packet->getLocal();
  upq.remote = packet->getRemote();
  upq.realRemote = packet->getRealRemote();
  upq.tsigName = packet->getTSIGKeyname();
  upq.peerPrincipal = packet->d_peer_principal;

  return d_update_policy(upq);
}

DNSPacket *AuthLua4::prequery(DNSPacket *q) {
  if (d_prequery == NULL) return NULL;

  DNSPacket *r = q->replyPacket();
  if (d_prequery(r))
    return r;
  delete r;
  return NULL;
}

AuthLua4::~AuthLua4() { }


#endif<|MERGE_RESOLUTION|>--- conflicted
+++ resolved
@@ -37,14 +37,10 @@
 
 #else
 
-<<<<<<< HEAD
 LuaContext* AuthLua4::getLua()
 {
   return d_lw.get();
 }
-=======
-#include "ext/luawrapper/include/LuaContext.hpp"
->>>>>>> 7bb17204
 
 void AuthLua4::postPrepareContext() {
   stubParseResolveConf();
